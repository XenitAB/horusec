// Copyright 2020 ZUP IT SERVICOS EM TECNOLOGIA E INOVACAO SA
//
// Licensed under the Apache License, Version 2.0 (the "License");
// you may not use this file except in compliance with the License.
// You may obtain a copy of the License at
//
//     http://www.apache.org/licenses/LICENSE-2.0
//
// Unless required by applicable law or agreed to in writing, software
// distributed under the License is distributed on an "AS IS" BASIS,
// WITHOUT WARRANTIES OR CONDITIONS OF ANY KIND, either express or implied.
// See the License for the specific language governing permissions and
// limitations under the License.

package file

import (
	"io"
	"os"
	"os/exec"
	"path/filepath"
	"strings"
)

func GetAbsFilePathIntoBasePath(filePath, basePath string) string {
	bytes, err := exec.Command("find", basePath, "-type", "f").Output()
	if err != nil {
		return filePath
	}
	for _, path := range strings.Split(string(bytes), "\n") {
		if strings.Contains(path, filePath) {
			absPath, _ := filepath.Abs(path)
			return absPath
		}
	}
	return filePath
}

func GetPathIntoFilename(filename, basePath string) string {
	bytes, err := exec.Command("find", basePath, "-type", "f").Output()
	if err != nil {
		return ""
	}
	for _, path := range strings.Split(string(bytes), "\n") {
		if strings.Contains(path, filename) {
			if isSameExtensions(filename, path) {
				return strings.ReplaceAll(path, basePath, "")
			}
		}
	}
	return ""
}

func isSameExtensions(filename, path string) bool {
	filenameExt := filepath.Ext(filename)
	basePathExt := filepath.Ext(path)
	return filenameExt == basePathExt
}

func ReplacePathSeparator(path string) string {
	return strings.ReplaceAll(path, "/", string(os.PathSeparator))
}

func GetSubPathByExtension(projectPath, subPath, ext string) (finalPath string) {
<<<<<<< HEAD
	_ = filepath.Walk(setProjectPathWithSubPath(projectPath, subPath),
		func(walkPath string, info os.FileInfo, err error) error {
			if err != nil || info.IsDir() || strings.Contains(walkPath, ".horusec") {
				return err
			}

			if result := verifyMathAndFormat(projectPath, walkPath, ext); result != "" {
				finalPath = result
				return io.EOF
			}
			return nil
		})
=======
	pathToWalk := setProjectPathWithSubPath(projectPath, subPath)
	_ = filepath.Walk(pathToWalk, func(walkPath string, info os.FileInfo, err error) error {
		if err != nil {
			return err
		}

		if result := verifyMathAndFormat(projectPath, walkPath, ext); result != "" {
			finalPath = result
			return io.EOF
		}
		return nil
	})
>>>>>>> adf64426

	return finalPath
}

func setExtension(ext string) string {
	return "*" + ext
}

func verifyMathAndFormat(projectPath, walkPath, ext string) string {
	matched, err := filepath.Match(setExtension(ext), filepath.Base(walkPath))
	if err != nil {
		return ""
	}

	if matched {
		return formatExtPath(projectPath, walkPath)
	}

	return ""
}

func setProjectPathWithSubPath(projectPath, projectSubPath string) string {
	if projectSubPath != "" {
		projectPath += "/"
		projectPath += projectSubPath
	}

	return projectPath
}

func formatExtPath(projectPath, walkPath string) string {
	basePathRemoved := strings.ReplaceAll(walkPath, projectPath, "")
	extensionFileRemoved := strings.ReplaceAll(basePathRemoved, filepath.Base(walkPath), "")

	if extensionFileRemoved != "" && extensionFileRemoved[0:1] == "/" {
		extensionFileRemoved = extensionFileRemoved[1:]
	}

	return extensionFileRemoved
}<|MERGE_RESOLUTION|>--- conflicted
+++ resolved
@@ -62,20 +62,6 @@
 }
 
 func GetSubPathByExtension(projectPath, subPath, ext string) (finalPath string) {
-<<<<<<< HEAD
-	_ = filepath.Walk(setProjectPathWithSubPath(projectPath, subPath),
-		func(walkPath string, info os.FileInfo, err error) error {
-			if err != nil || info.IsDir() || strings.Contains(walkPath, ".horusec") {
-				return err
-			}
-
-			if result := verifyMathAndFormat(projectPath, walkPath, ext); result != "" {
-				finalPath = result
-				return io.EOF
-			}
-			return nil
-		})
-=======
 	pathToWalk := setProjectPathWithSubPath(projectPath, subPath)
 	_ = filepath.Walk(pathToWalk, func(walkPath string, info os.FileInfo, err error) error {
 		if err != nil {
@@ -88,7 +74,6 @@
 		}
 		return nil
 	})
->>>>>>> adf64426
 
 	return finalPath
 }
