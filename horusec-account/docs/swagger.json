{
    "swagger": "2.0",
    "info": {
        "description": "Service of Horusec.",
        "title": "Horusec-Account",
        "termsOfService": "http://swagger.io/terms/",
        "contact": {
            "name": "Horusec",
            "url": "https://github.com/ZupIT/horusec",
            "email": "horusec@zup.com.br"
        }
    },
    "paths": {
        "/api/account/change-password": {
            "post": {
                "security": [
                    {
                        "ApiKeyAuth": []
                    }
                ],
                "description": "change password!",
                "consumes": [
                    "application/json"
                ],
                "produces": [
                    "application/json"
                ],
                "tags": [
                    "Account"
                ],
                "operationId": "change-password",
                "parameters": [
                    {
                        "description": "new password",
                        "name": "password",
                        "in": "body",
                        "required": true,
                        "schema": {
                            "type": "string"
                        }
                    }
                ],
                "responses": {
                    "204": {
                        "description": "NO CONTENT",
                        "schema": {
                            "allOf": [
                                {
                                    "$ref": "#/definitions/http.Response"
                                },
                                {
                                    "type": "object",
                                    "properties": {
                                        "content": {
                                            "type": "string"
                                        }
                                    }
                                }
                            ]
                        }
                    },
                    "400": {
                        "description": "BAD REQUEST",
                        "schema": {
                            "allOf": [
                                {
                                    "$ref": "#/definitions/http.Response"
                                },
                                {
                                    "type": "object",
                                    "properties": {
                                        "content": {
                                            "type": "string"
                                        }
                                    }
                                }
                            ]
                        }
                    },
                    "401": {
                        "description": "UNAUTHORIZED",
                        "schema": {
                            "allOf": [
                                {
                                    "$ref": "#/definitions/http.Response"
                                },
                                {
                                    "type": "object",
                                    "properties": {
                                        "content": {
                                            "type": "string"
                                        }
                                    }
                                }
                            ]
                        }
                    },
                    "500": {
                        "description": "INTERNAL SERVER ERROR",
                        "schema": {
                            "allOf": [
                                {
                                    "$ref": "#/definitions/http.Response"
                                },
                                {
                                    "type": "object",
                                    "properties": {
                                        "content": {
                                            "type": "string"
                                        }
                                    }
                                }
                            ]
                        }
                    }
                }
            }
        },
        "/api/account/create-account": {
            "post": {
                "description": "Create a new account!",
                "consumes": [
                    "application/json"
                ],
                "produces": [
                    "application/json"
                ],
                "tags": [
                    "Account"
                ],
                "operationId": "create-account",
                "parameters": [
                    {
                        "description": "create account info",
                        "name": "CreateAccount",
                        "in": "body",
                        "required": true,
                        "schema": {
                            "$ref": "#/definitions/account.CreateAccount"
                        }
                    }
                ],
                "responses": {
                    "201": {
                        "description": "STATUS CREATED",
                        "schema": {
                            "allOf": [
                                {
                                    "$ref": "#/definitions/http.Response"
                                },
                                {
                                    "type": "object",
                                    "properties": {
                                        "content": {
                                            "type": "string"
                                        }
                                    }
                                }
                            ]
                        }
                    },
                    "400": {
                        "description": "BAD REQUEST",
                        "schema": {
                            "allOf": [
                                {
                                    "$ref": "#/definitions/http.Response"
                                },
                                {
                                    "type": "object",
                                    "properties": {
                                        "content": {
                                            "type": "string"
                                        }
                                    }
                                }
                            ]
                        }
                    },
                    "500": {
                        "description": "INTERNAL SERVER ERROR",
                        "schema": {
                            "allOf": [
                                {
                                    "$ref": "#/definitions/http.Response"
                                },
                                {
                                    "type": "object",
                                    "properties": {
                                        "content": {
                                            "type": "string"
                                        }
                                    }
                                }
                            ]
                        }
                    }
                }
            }
        },
<<<<<<< HEAD
        "/api/account/create-account-from-keycloak": {
            "post": {
                "description": "Create a new account with keycloak data!",
=======
        "/api/account/delete": {
            "delete": {
                "security": [
                    {
                        "ApiKeyAuth": []
                    }
                ],
                "description": "Delete account and all permissions!",
>>>>>>> 5fb9e93b
                "consumes": [
                    "application/json"
                ],
                "produces": [
                    "application/json"
                ],
                "tags": [
                    "Account"
                ],
<<<<<<< HEAD
                "operationId": "create-account-keycloak",
                "parameters": [
                    {
                        "description": "keycloak token info",
                        "name": "KeycloakToken",
                        "in": "body",
                        "required": true,
                        "schema": {
                            "$ref": "#/definitions/account.KeycloakToken"
                        }
                    }
                ],
                "responses": {
                    "200": {
                        "description": "STATUS OK",
                        "schema": {
                            "allOf": [
                                {
                                    "$ref": "#/definitions/http.Response"
                                },
                                {
                                    "type": "object",
                                    "properties": {
                                        "content": {
                                            "type": "string"
                                        }
                                    }
                                }
                            ]
                        }
                    },
=======
                "operationId": "delete-account",
                "responses": {
>>>>>>> 5fb9e93b
                    "201": {
                        "description": "STATUS CREATED",
                        "schema": {
                            "allOf": [
                                {
                                    "$ref": "#/definitions/http.Response"
                                },
                                {
                                    "type": "object",
                                    "properties": {
                                        "content": {
                                            "type": "string"
                                        }
                                    }
                                }
                            ]
                        }
                    },
                    "400": {
                        "description": "BAD REQUEST",
                        "schema": {
                            "allOf": [
                                {
                                    "$ref": "#/definitions/http.Response"
                                },
                                {
                                    "type": "object",
                                    "properties": {
                                        "content": {
                                            "type": "string"
                                        }
                                    }
                                }
                            ]
                        }
                    },
                    "500": {
                        "description": "INTERNAL SERVER ERROR",
                        "schema": {
                            "allOf": [
                                {
                                    "$ref": "#/definitions/http.Response"
                                },
                                {
                                    "type": "object",
                                    "properties": {
                                        "content": {
                                            "type": "string"
                                        }
                                    }
                                }
                            ]
                        }
                    }
                }
            }
        },
        "/api/account/login": {
            "post": {
                "description": "login into account!",
                "consumes": [
                    "application/json"
                ],
                "produces": [
                    "application/json"
                ],
                "tags": [
                    "Account"
                ],
                "operationId": "login",
                "parameters": [
                    {
                        "description": "login data info",
                        "name": "LoginData",
                        "in": "body",
                        "required": true,
                        "schema": {
                            "$ref": "#/definitions/account.LoginData"
                        }
                    }
                ],
                "responses": {
                    "200": {
                        "description": "OK",
                        "schema": {
                            "allOf": [
                                {
                                    "$ref": "#/definitions/http.Response"
                                },
                                {
                                    "type": "object",
                                    "properties": {
                                        "content": {
                                            "type": "string"
                                        }
                                    }
                                }
                            ]
                        }
                    },
                    "400": {
                        "description": "BAD REQUEST",
                        "schema": {
                            "allOf": [
                                {
                                    "$ref": "#/definitions/http.Response"
                                },
                                {
                                    "type": "object",
                                    "properties": {
                                        "content": {
                                            "type": "string"
                                        }
                                    }
                                }
                            ]
                        }
                    },
                    "401": {
                        "description": "UNAUTHORIZED",
                        "schema": {
                            "allOf": [
                                {
                                    "$ref": "#/definitions/http.Response"
                                },
                                {
                                    "type": "object",
                                    "properties": {
                                        "content": {
                                            "type": "string"
                                        }
                                    }
                                }
                            ]
                        }
                    },
                    "500": {
                        "description": "INTERNAL SERVER ERROR",
                        "schema": {
                            "allOf": [
                                {
                                    "$ref": "#/definitions/http.Response"
                                },
                                {
                                    "type": "object",
                                    "properties": {
                                        "content": {
                                            "type": "string"
                                        }
                                    }
                                }
                            ]
                        }
                    }
                }
            }
        },
        "/api/account/logout": {
            "post": {
                "security": [
                    {
                        "ApiKeyAuth": []
                    }
                ],
                "description": "logout!",
                "consumes": [
                    "application/json"
                ],
                "produces": [
                    "application/json"
                ],
                "tags": [
                    "Account"
                ],
                "operationId": "logout",
                "responses": {
                    "200": {
                        "description": "NO CONTENT",
                        "schema": {
                            "allOf": [
                                {
                                    "$ref": "#/definitions/http.Response"
                                },
                                {
                                    "type": "object",
                                    "properties": {
                                        "content": {
                                            "type": "string"
                                        }
                                    }
                                }
                            ]
                        }
                    },
                    "401": {
                        "description": "UNAUTHORIZED",
                        "schema": {
                            "allOf": [
                                {
                                    "$ref": "#/definitions/http.Response"
                                },
                                {
                                    "type": "object",
                                    "properties": {
                                        "content": {
                                            "type": "string"
                                        }
                                    }
                                }
                            ]
                        }
                    },
                    "500": {
                        "description": "INTERNAL SERVER ERROR",
                        "schema": {
                            "allOf": [
                                {
                                    "$ref": "#/definitions/http.Response"
                                },
                                {
                                    "type": "object",
                                    "properties": {
                                        "content": {
                                            "type": "string"
                                        }
                                    }
                                }
                            ]
                        }
                    }
                }
            }
        },
        "/api/account/renew-token": {
            "post": {
                "security": [
                    {
                        "ApiKeyAuth": []
                    }
                ],
                "description": "renew token!",
                "consumes": [
                    "application/json"
                ],
                "produces": [
                    "application/json"
                ],
                "tags": [
                    "Account"
                ],
                "operationId": "renew-token",
                "parameters": [
                    {
                        "description": "refresh token",
                        "name": "refreshToken",
                        "in": "body",
                        "required": true,
                        "schema": {
                            "type": "string"
                        }
                    }
                ],
                "responses": {
                    "200": {
                        "description": "OK",
                        "schema": {
                            "allOf": [
                                {
                                    "$ref": "#/definitions/http.Response"
                                },
                                {
                                    "type": "object",
                                    "properties": {
                                        "content": {
                                            "type": "string"
                                        }
                                    }
                                }
                            ]
                        }
                    },
                    "400": {
                        "description": "BAD REQUEST",
                        "schema": {
                            "allOf": [
                                {
                                    "$ref": "#/definitions/http.Response"
                                },
                                {
                                    "type": "object",
                                    "properties": {
                                        "content": {
                                            "type": "string"
                                        }
                                    }
                                }
                            ]
                        }
                    },
                    "401": {
                        "description": "UNAUTHORIZED",
                        "schema": {
                            "allOf": [
                                {
                                    "$ref": "#/definitions/http.Response"
                                },
                                {
                                    "type": "object",
                                    "properties": {
                                        "content": {
                                            "type": "string"
                                        }
                                    }
                                }
                            ]
                        }
                    }
                }
            }
        },
        "/api/account/send-code": {
            "post": {
                "description": "send reset password code!",
                "consumes": [
                    "application/json"
                ],
                "produces": [
                    "application/json"
                ],
                "tags": [
                    "Account"
                ],
                "operationId": "reset-password-code",
                "parameters": [
                    {
                        "description": "reset password email info",
                        "name": "EmailData",
                        "in": "body",
                        "required": true,
                        "schema": {
                            "$ref": "#/definitions/account.EmailData"
                        }
                    }
                ],
                "responses": {
                    "204": {
                        "description": "NO CONTENT",
                        "schema": {
                            "allOf": [
                                {
                                    "$ref": "#/definitions/http.Response"
                                },
                                {
                                    "type": "object",
                                    "properties": {
                                        "content": {
                                            "type": "string"
                                        }
                                    }
                                }
                            ]
                        }
                    },
                    "400": {
                        "description": "BAD REQUEST",
                        "schema": {
                            "allOf": [
                                {
                                    "$ref": "#/definitions/http.Response"
                                },
                                {
                                    "type": "object",
                                    "properties": {
                                        "content": {
                                            "type": "string"
                                        }
                                    }
                                }
                            ]
                        }
                    },
                    "500": {
                        "description": "INTERNAL SERVER ERROR",
                        "schema": {
                            "allOf": [
                                {
                                    "$ref": "#/definitions/http.Response"
                                },
                                {
                                    "type": "object",
                                    "properties": {
                                        "content": {
                                            "type": "string"
                                        }
                                    }
                                }
                            ]
                        }
                    }
                }
            }
        },
        "/api/account/validate-code": {
            "post": {
                "description": "validate reset password code!",
                "consumes": [
                    "application/json"
                ],
                "produces": [
                    "application/json"
                ],
                "tags": [
                    "Account"
                ],
                "operationId": "validate-password-code",
                "parameters": [
                    {
                        "description": "reset password data info",
                        "name": "ResetCodeData",
                        "in": "body",
                        "required": true,
                        "schema": {
                            "$ref": "#/definitions/account.ResetCodeData"
                        }
                    }
                ],
                "responses": {
                    "204": {
                        "description": "NO CONTENT",
                        "schema": {
                            "allOf": [
                                {
                                    "$ref": "#/definitions/http.Response"
                                },
                                {
                                    "type": "object",
                                    "properties": {
                                        "content": {
                                            "type": "string"
                                        }
                                    }
                                }
                            ]
                        }
                    },
                    "400": {
                        "description": "BAD REQUEST",
                        "schema": {
                            "allOf": [
                                {
                                    "$ref": "#/definitions/http.Response"
                                },
                                {
                                    "type": "object",
                                    "properties": {
                                        "content": {
                                            "type": "string"
                                        }
                                    }
                                }
                            ]
                        }
                    },
                    "401": {
                        "description": "UNAUTHORIZED",
                        "schema": {
                            "allOf": [
                                {
                                    "$ref": "#/definitions/http.Response"
                                },
                                {
                                    "type": "object",
                                    "properties": {
                                        "content": {
                                            "type": "string"
                                        }
                                    }
                                }
                            ]
                        }
                    },
                    "500": {
                        "description": "INTERNAL SERVER ERROR",
                        "schema": {
                            "allOf": [
                                {
                                    "$ref": "#/definitions/http.Response"
                                },
                                {
                                    "type": "object",
                                    "properties": {
                                        "content": {
                                            "type": "string"
                                        }
                                    }
                                }
                            ]
                        }
                    }
                }
            }
        },
        "/api/account/validate/{accountID}": {
            "get": {
                "description": "validate email!",
                "consumes": [
                    "application/json"
                ],
                "produces": [
                    "application/json"
                ],
                "tags": [
                    "Account"
                ],
                "operationId": "validate-email",
                "parameters": [
                    {
                        "type": "string",
                        "description": "accountID of the account",
                        "name": "accountID",
                        "in": "path",
                        "required": true
                    }
                ],
                "responses": {
                    "200": {
                        "description": "OK",
                        "schema": {
                            "allOf": [
                                {
                                    "$ref": "#/definitions/http.Response"
                                },
                                {
                                    "type": "object",
                                    "properties": {
                                        "content": {
                                            "type": "string"
                                        }
                                    }
                                }
                            ]
                        }
                    },
                    "400": {
                        "description": "BAD REQUEST",
                        "schema": {
                            "allOf": [
                                {
                                    "$ref": "#/definitions/http.Response"
                                },
                                {
                                    "type": "object",
                                    "properties": {
                                        "content": {
                                            "type": "string"
                                        }
                                    }
                                }
                            ]
                        }
                    },
                    "500": {
                        "description": "INTERNAL SERVER ERROR",
                        "schema": {
                            "allOf": [
                                {
                                    "$ref": "#/definitions/http.Response"
                                },
                                {
                                    "type": "object",
                                    "properties": {
                                        "content": {
                                            "type": "string"
                                        }
                                    }
                                }
                            ]
                        }
                    }
                }
            }
        },
        "/api/account/verify-already-used": {
            "post": {
                "description": "Verify if email and username already in use!",
                "consumes": [
                    "application/json"
                ],
                "produces": [
                    "application/json"
                ],
                "tags": [
                    "Account"
                ],
                "operationId": "validate-unique",
                "parameters": [
                    {
                        "description": "validate unique info",
                        "name": "ValidateUnique",
                        "in": "body",
                        "required": true,
                        "schema": {
                            "$ref": "#/definitions/account.ValidateUnique"
                        }
                    }
                ],
                "responses": {
                    "201": {
                        "description": "STATUS CREATED",
                        "schema": {
                            "allOf": [
                                {
                                    "$ref": "#/definitions/http.Response"
                                },
                                {
                                    "type": "object",
                                    "properties": {
                                        "content": {
                                            "type": "string"
                                        }
                                    }
                                }
                            ]
                        }
                    },
                    "400": {
                        "description": "BAD REQUEST",
                        "schema": {
                            "allOf": [
                                {
                                    "$ref": "#/definitions/http.Response"
                                },
                                {
                                    "type": "object",
                                    "properties": {
                                        "content": {
                                            "type": "string"
                                        }
                                    }
                                }
                            ]
                        }
                    },
                    "500": {
                        "description": "INTERNAL SERVER ERROR",
                        "schema": {
                            "allOf": [
                                {
                                    "$ref": "#/definitions/http.Response"
                                },
                                {
                                    "type": "object",
                                    "properties": {
                                        "content": {
                                            "type": "string"
                                        }
                                    }
                                }
                            ]
                        }
                    }
                }
            }
        },
        "/api/companies": {
            "get": {
                "security": [
                    {
                        "ApiKeyAuth": []
                    }
                ],
                "description": "list companies!",
                "consumes": [
                    "application/json"
                ],
                "produces": [
                    "application/json"
                ],
                "tags": [
                    "Companies"
                ],
                "operationId": "list-companies",
                "responses": {
                    "200": {
                        "description": "OK",
                        "schema": {
                            "allOf": [
                                {
                                    "$ref": "#/definitions/http.Response"
                                },
                                {
                                    "type": "object",
                                    "properties": {
                                        "content": {
                                            "type": "string"
                                        }
                                    }
                                }
                            ]
                        }
                    },
                    "400": {
                        "description": "BAD REQUEST",
                        "schema": {
                            "allOf": [
                                {
                                    "$ref": "#/definitions/http.Response"
                                },
                                {
                                    "type": "object",
                                    "properties": {
                                        "content": {
                                            "type": "string"
                                        }
                                    }
                                }
                            ]
                        }
                    },
                    "401": {
                        "description": "UNAUTHORIZED",
                        "schema": {
                            "allOf": [
                                {
                                    "$ref": "#/definitions/http.Response"
                                },
                                {
                                    "type": "object",
                                    "properties": {
                                        "content": {
                                            "type": "string"
                                        }
                                    }
                                }
                            ]
                        }
                    },
                    "500": {
                        "description": "INTERNAL SERVER ERROR",
                        "schema": {
                            "allOf": [
                                {
                                    "$ref": "#/definitions/http.Response"
                                },
                                {
                                    "type": "object",
                                    "properties": {
                                        "content": {
                                            "type": "string"
                                        }
                                    }
                                }
                            ]
                        }
                    }
                }
            },
            "post": {
                "security": [
                    {
                        "ApiKeyAuth": []
                    }
                ],
                "description": "create company!",
                "consumes": [
                    "application/json"
                ],
                "produces": [
                    "application/json"
                ],
                "tags": [
                    "Companies"
                ],
                "operationId": "create-company",
                "parameters": [
                    {
                        "description": "company info",
                        "name": "Company",
                        "in": "body",
                        "required": true,
                        "schema": {
                            "$ref": "#/definitions/account.Company"
                        }
                    }
                ],
                "responses": {
                    "201": {
                        "description": "CREATED",
                        "schema": {
                            "allOf": [
                                {
                                    "$ref": "#/definitions/http.Response"
                                },
                                {
                                    "type": "object",
                                    "properties": {
                                        "content": {
                                            "type": "string"
                                        }
                                    }
                                }
                            ]
                        }
                    },
                    "400": {
                        "description": "BAD REQUEST",
                        "schema": {
                            "allOf": [
                                {
                                    "$ref": "#/definitions/http.Response"
                                },
                                {
                                    "type": "object",
                                    "properties": {
                                        "content": {
                                            "type": "string"
                                        }
                                    }
                                }
                            ]
                        }
                    },
                    "401": {
                        "description": "UNAUTHORIZED",
                        "schema": {
                            "allOf": [
                                {
                                    "$ref": "#/definitions/http.Response"
                                },
                                {
                                    "type": "object",
                                    "properties": {
                                        "content": {
                                            "type": "string"
                                        }
                                    }
                                }
                            ]
                        }
                    },
                    "500": {
                        "description": "INTERNAL SERVER ERROR",
                        "schema": {
                            "allOf": [
                                {
                                    "$ref": "#/definitions/http.Response"
                                },
                                {
                                    "type": "object",
                                    "properties": {
                                        "content": {
                                            "type": "string"
                                        }
                                    }
                                }
                            ]
                        }
                    }
                }
            }
        },
        "/api/companies/{companyID}": {
            "get": {
                "security": [
                    {
                        "ApiKeyAuth": []
                    }
                ],
                "description": "get company!",
                "consumes": [
                    "application/json"
                ],
                "produces": [
                    "application/json"
                ],
                "tags": [
                    "Companies"
                ],
                "operationId": "get-company",
                "parameters": [
                    {
                        "type": "string",
                        "description": "companyID of the company",
                        "name": "companyID",
                        "in": "path",
                        "required": true
                    }
                ],
                "responses": {
                    "200": {
                        "description": "OK",
                        "schema": {
                            "allOf": [
                                {
                                    "$ref": "#/definitions/http.Response"
                                },
                                {
                                    "type": "object",
                                    "properties": {
                                        "content": {
                                            "type": "string"
                                        }
                                    }
                                }
                            ]
                        }
                    },
                    "400": {
                        "description": "BAD REQUEST",
                        "schema": {
                            "allOf": [
                                {
                                    "$ref": "#/definitions/http.Response"
                                },
                                {
                                    "type": "object",
                                    "properties": {
                                        "content": {
                                            "type": "string"
                                        }
                                    }
                                }
                            ]
                        }
                    },
                    "500": {
                        "description": "INTERNAL SERVER ERROR",
                        "schema": {
                            "allOf": [
                                {
                                    "$ref": "#/definitions/http.Response"
                                },
                                {
                                    "type": "object",
                                    "properties": {
                                        "content": {
                                            "type": "string"
                                        }
                                    }
                                }
                            ]
                        }
                    }
                }
            },
            "delete": {
                "security": [
                    {
                        "ApiKeyAuth": []
                    }
                ],
                "description": "delete company!",
                "consumes": [
                    "application/json"
                ],
                "produces": [
                    "application/json"
                ],
                "tags": [
                    "Companies"
                ],
                "operationId": "delete-company",
                "parameters": [
                    {
                        "type": "string",
                        "description": "companyID of the company",
                        "name": "companyID",
                        "in": "path",
                        "required": true
                    }
                ],
                "responses": {
                    "204": {
                        "description": "NO CONTENT",
                        "schema": {
                            "allOf": [
                                {
                                    "$ref": "#/definitions/http.Response"
                                },
                                {
                                    "type": "object",
                                    "properties": {
                                        "content": {
                                            "type": "string"
                                        }
                                    }
                                }
                            ]
                        }
                    },
                    "400": {
                        "description": "BAD REQUEST",
                        "schema": {
                            "allOf": [
                                {
                                    "$ref": "#/definitions/http.Response"
                                },
                                {
                                    "type": "object",
                                    "properties": {
                                        "content": {
                                            "type": "string"
                                        }
                                    }
                                }
                            ]
                        }
                    },
                    "500": {
                        "description": "INTERNAL SERVER ERROR",
                        "schema": {
                            "allOf": [
                                {
                                    "$ref": "#/definitions/http.Response"
                                },
                                {
                                    "type": "object",
                                    "properties": {
                                        "content": {
                                            "type": "string"
                                        }
                                    }
                                }
                            ]
                        }
                    }
                }
            },
            "patch": {
                "security": [
                    {
                        "ApiKeyAuth": []
                    }
                ],
                "description": "update company!",
                "consumes": [
                    "application/json"
                ],
                "produces": [
                    "application/json"
                ],
                "tags": [
                    "Companies"
                ],
                "operationId": "update-company",
                "parameters": [
                    {
                        "description": "company info",
                        "name": "Company",
                        "in": "body",
                        "required": true,
                        "schema": {
                            "$ref": "#/definitions/account.Company"
                        }
                    },
                    {
                        "type": "string",
                        "description": "companyID of the company",
                        "name": "companyID",
                        "in": "path",
                        "required": true
                    }
                ],
                "responses": {
                    "200": {
                        "description": "OK",
                        "schema": {
                            "allOf": [
                                {
                                    "$ref": "#/definitions/http.Response"
                                },
                                {
                                    "type": "object",
                                    "properties": {
                                        "content": {
                                            "type": "string"
                                        }
                                    }
                                }
                            ]
                        }
                    },
                    "400": {
                        "description": "BAD REQUEST",
                        "schema": {
                            "allOf": [
                                {
                                    "$ref": "#/definitions/http.Response"
                                },
                                {
                                    "type": "object",
                                    "properties": {
                                        "content": {
                                            "type": "string"
                                        }
                                    }
                                }
                            ]
                        }
                    },
                    "500": {
                        "description": "INTERNAL SERVER ERROR",
                        "schema": {
                            "allOf": [
                                {
                                    "$ref": "#/definitions/http.Response"
                                },
                                {
                                    "type": "object",
                                    "properties": {
                                        "content": {
                                            "type": "string"
                                        }
                                    }
                                }
                            ]
                        }
                    }
                }
            }
        },
        "/api/companies/{companyID}/repositories": {
            "get": {
                "security": [
                    {
                        "ApiKeyAuth": []
                    }
                ],
                "description": "list repositories!",
                "consumes": [
                    "application/json"
                ],
                "produces": [
                    "application/json"
                ],
                "tags": [
                    "Repositories"
                ],
                "operationId": "list-repository",
                "parameters": [
                    {
                        "type": "string",
                        "description": "companyID of the repository",
                        "name": "companyID",
                        "in": "path",
                        "required": true
                    }
                ],
                "responses": {
                    "200": {
                        "description": "OK",
                        "schema": {
                            "allOf": [
                                {
                                    "$ref": "#/definitions/http.Response"
                                },
                                {
                                    "type": "object",
                                    "properties": {
                                        "content": {
                                            "type": "string"
                                        }
                                    }
                                }
                            ]
                        }
                    },
                    "400": {
                        "description": "BAD REQUEST",
                        "schema": {
                            "allOf": [
                                {
                                    "$ref": "#/definitions/http.Response"
                                },
                                {
                                    "type": "object",
                                    "properties": {
                                        "content": {
                                            "type": "string"
                                        }
                                    }
                                }
                            ]
                        }
                    },
                    "404": {
                        "description": "NOT FOUND",
                        "schema": {
                            "allOf": [
                                {
                                    "$ref": "#/definitions/http.Response"
                                },
                                {
                                    "type": "object",
                                    "properties": {
                                        "content": {
                                            "type": "string"
                                        }
                                    }
                                }
                            ]
                        }
                    },
                    "500": {
                        "description": "INTERNAL SERVER ERROR",
                        "schema": {
                            "allOf": [
                                {
                                    "$ref": "#/definitions/http.Response"
                                },
                                {
                                    "type": "object",
                                    "properties": {
                                        "content": {
                                            "type": "string"
                                        }
                                    }
                                }
                            ]
                        }
                    }
                }
            },
            "post": {
                "security": [
                    {
                        "ApiKeyAuth": []
                    }
                ],
                "description": "create repository!",
                "consumes": [
                    "application/json"
                ],
                "produces": [
                    "application/json"
                ],
                "tags": [
                    "Repositories"
                ],
                "operationId": "create-repository",
                "parameters": [
                    {
                        "description": "repository info",
                        "name": "Repository",
                        "in": "body",
                        "required": true,
                        "schema": {
                            "$ref": "#/definitions/account.Repository"
                        }
                    },
                    {
                        "type": "string",
                        "description": "companyID of the repository",
                        "name": "companyID",
                        "in": "path",
                        "required": true
                    }
                ],
                "responses": {
                    "201": {
                        "description": "CREATED",
                        "schema": {
                            "allOf": [
                                {
                                    "$ref": "#/definitions/http.Response"
                                },
                                {
                                    "type": "object",
                                    "properties": {
                                        "content": {
                                            "type": "string"
                                        }
                                    }
                                }
                            ]
                        }
                    },
                    "400": {
                        "description": "BAD REQUEST",
                        "schema": {
                            "allOf": [
                                {
                                    "$ref": "#/definitions/http.Response"
                                },
                                {
                                    "type": "object",
                                    "properties": {
                                        "content": {
                                            "type": "string"
                                        }
                                    }
                                }
                            ]
                        }
                    },
                    "500": {
                        "description": "INTERNAL SERVER ERROR",
                        "schema": {
                            "allOf": [
                                {
                                    "$ref": "#/definitions/http.Response"
                                },
                                {
                                    "type": "object",
                                    "properties": {
                                        "content": {
                                            "type": "string"
                                        }
                                    }
                                }
                            ]
                        }
                    }
                }
            }
        },
        "/api/companies/{companyID}/repositories/{repositoryID}": {
            "get": {
                "security": [
                    {
                        "ApiKeyAuth": []
                    }
                ],
                "description": "get repository!",
                "consumes": [
                    "application/json"
                ],
                "produces": [
                    "application/json"
                ],
                "tags": [
                    "Repositories"
                ],
                "operationId": "get-repository",
                "parameters": [
                    {
                        "type": "string",
                        "description": "companyID of the repository",
                        "name": "companyID",
                        "in": "path",
                        "required": true
                    },
                    {
                        "type": "string",
                        "description": "repositoryID of the repository",
                        "name": "repositoryID",
                        "in": "path",
                        "required": true
                    }
                ],
                "responses": {
                    "200": {
                        "description": "OK",
                        "schema": {
                            "allOf": [
                                {
                                    "$ref": "#/definitions/http.Response"
                                },
                                {
                                    "type": "object",
                                    "properties": {
                                        "content": {
                                            "type": "string"
                                        }
                                    }
                                }
                            ]
                        }
                    },
                    "400": {
                        "description": "BAD REQUEST",
                        "schema": {
                            "allOf": [
                                {
                                    "$ref": "#/definitions/http.Response"
                                },
                                {
                                    "type": "object",
                                    "properties": {
                                        "content": {
                                            "type": "string"
                                        }
                                    }
                                }
                            ]
                        }
                    },
                    "404": {
                        "description": "NOT FOUND",
                        "schema": {
                            "allOf": [
                                {
                                    "$ref": "#/definitions/http.Response"
                                },
                                {
                                    "type": "object",
                                    "properties": {
                                        "content": {
                                            "type": "string"
                                        }
                                    }
                                }
                            ]
                        }
                    },
                    "500": {
                        "description": "INTERNAL SERVER ERROR",
                        "schema": {
                            "allOf": [
                                {
                                    "$ref": "#/definitions/http.Response"
                                },
                                {
                                    "type": "object",
                                    "properties": {
                                        "content": {
                                            "type": "string"
                                        }
                                    }
                                }
                            ]
                        }
                    }
                }
            },
            "delete": {
                "security": [
                    {
                        "ApiKeyAuth": []
                    }
                ],
                "description": "delete repository!",
                "consumes": [
                    "application/json"
                ],
                "produces": [
                    "application/json"
                ],
                "tags": [
                    "Repositories"
                ],
                "operationId": "delete-repository",
                "parameters": [
                    {
                        "type": "string",
                        "description": "repositoryID of the repository",
                        "name": "repositoryID",
                        "in": "path",
                        "required": true
                    },
                    {
                        "type": "string",
                        "description": "companyID of the company",
                        "name": "companyID",
                        "in": "path",
                        "required": true
                    }
                ],
                "responses": {
                    "204": {
                        "description": "NO CONTENT",
                        "schema": {
                            "allOf": [
                                {
                                    "$ref": "#/definitions/http.Response"
                                },
                                {
                                    "type": "object",
                                    "properties": {
                                        "content": {
                                            "type": "string"
                                        }
                                    }
                                }
                            ]
                        }
                    },
                    "400": {
                        "description": "BAD REQUEST",
                        "schema": {
                            "allOf": [
                                {
                                    "$ref": "#/definitions/http.Response"
                                },
                                {
                                    "type": "object",
                                    "properties": {
                                        "content": {
                                            "type": "string"
                                        }
                                    }
                                }
                            ]
                        }
                    },
                    "500": {
                        "description": "INTERNAL SERVER ERROR",
                        "schema": {
                            "allOf": [
                                {
                                    "$ref": "#/definitions/http.Response"
                                },
                                {
                                    "type": "object",
                                    "properties": {
                                        "content": {
                                            "type": "string"
                                        }
                                    }
                                }
                            ]
                        }
                    }
                }
            },
            "patch": {
                "security": [
                    {
                        "ApiKeyAuth": []
                    }
                ],
                "description": "update repository!",
                "consumes": [
                    "application/json"
                ],
                "produces": [
                    "application/json"
                ],
                "tags": [
                    "Repositories"
                ],
                "operationId": "update-repository",
                "parameters": [
                    {
                        "description": "repository info",
                        "name": "Repository",
                        "in": "body",
                        "required": true,
                        "schema": {
                            "$ref": "#/definitions/account.Repository"
                        }
                    },
                    {
                        "type": "string",
                        "description": "companyID of the repository",
                        "name": "companyID",
                        "in": "path",
                        "required": true
                    },
                    {
                        "type": "string",
                        "description": "repositoryID of the repository",
                        "name": "repositoryID",
                        "in": "path",
                        "required": true
                    }
                ],
                "responses": {
                    "204": {
                        "description": "NO CONTENT",
                        "schema": {
                            "allOf": [
                                {
                                    "$ref": "#/definitions/http.Response"
                                },
                                {
                                    "type": "object",
                                    "properties": {
                                        "content": {
                                            "type": "string"
                                        }
                                    }
                                }
                            ]
                        }
                    },
                    "400": {
                        "description": "BAD REQUEST",
                        "schema": {
                            "allOf": [
                                {
                                    "$ref": "#/definitions/http.Response"
                                },
                                {
                                    "type": "object",
                                    "properties": {
                                        "content": {
                                            "type": "string"
                                        }
                                    }
                                }
                            ]
                        }
                    },
                    "404": {
                        "description": "NOT FOUND",
                        "schema": {
                            "allOf": [
                                {
                                    "$ref": "#/definitions/http.Response"
                                },
                                {
                                    "type": "object",
                                    "properties": {
                                        "content": {
                                            "type": "string"
                                        }
                                    }
                                }
                            ]
                        }
                    },
                    "500": {
                        "description": "INTERNAL SERVER ERROR",
                        "schema": {
                            "allOf": [
                                {
                                    "$ref": "#/definitions/http.Response"
                                },
                                {
                                    "type": "object",
                                    "properties": {
                                        "content": {
                                            "type": "string"
                                        }
                                    }
                                }
                            ]
                        }
                    }
                }
            }
        },
        "/api/companies/{companyID}/repositories/{repositoryID}/roles": {
            "get": {
                "security": [
                    {
                        "ApiKeyAuth": []
                    }
                ],
                "description": "get all accounts in a repository!",
                "consumes": [
                    "application/json"
                ],
                "produces": [
                    "application/json"
                ],
                "tags": [
                    "Repositories"
                ],
                "operationId": "get-repository-accounts",
                "parameters": [
                    {
                        "type": "string",
                        "description": "repositoryID of the repository",
                        "name": "repositoryID",
                        "in": "path",
                        "required": true
                    },
                    {
                        "type": "string",
                        "description": "companyID of the company",
                        "name": "companyID",
                        "in": "path",
                        "required": true
                    }
                ],
                "responses": {
                    "200": {
                        "description": "OK",
                        "schema": {
                            "allOf": [
                                {
                                    "$ref": "#/definitions/http.Response"
                                },
                                {
                                    "type": "object",
                                    "properties": {
                                        "content": {
                                            "type": "string"
                                        }
                                    }
                                }
                            ]
                        }
                    },
                    "400": {
                        "description": "BAD REQUEST",
                        "schema": {
                            "allOf": [
                                {
                                    "$ref": "#/definitions/http.Response"
                                },
                                {
                                    "type": "object",
                                    "properties": {
                                        "content": {
                                            "type": "string"
                                        }
                                    }
                                }
                            ]
                        }
                    },
                    "500": {
                        "description": "INTERNAL SERVER ERROR",
                        "schema": {
                            "allOf": [
                                {
                                    "$ref": "#/definitions/http.Response"
                                },
                                {
                                    "type": "object",
                                    "properties": {
                                        "content": {
                                            "type": "string"
                                        }
                                    }
                                }
                            ]
                        }
                    }
                }
            },
            "post": {
                "security": [
                    {
                        "ApiKeyAuth": []
                    }
                ],
                "description": "invite user to repository!",
                "consumes": [
                    "application/json"
                ],
                "produces": [
                    "application/json"
                ],
                "tags": [
                    "Repositories"
                ],
                "operationId": "invite-user-repository",
                "parameters": [
                    {
                        "description": "invite user info",
                        "name": "InviteUser",
                        "in": "body",
                        "required": true,
                        "schema": {
                            "$ref": "#/definitions/account.InviteUser"
                        }
                    },
                    {
                        "type": "string",
                        "description": "companyID of the repository",
                        "name": "companyID",
                        "in": "path",
                        "required": true
                    },
                    {
                        "type": "string",
                        "description": "repositoryID of the repository",
                        "name": "repositoryID",
                        "in": "path",
                        "required": true
                    }
                ],
                "responses": {
                    "204": {
                        "description": "NO CONTENT",
                        "schema": {
                            "allOf": [
                                {
                                    "$ref": "#/definitions/http.Response"
                                },
                                {
                                    "type": "object",
                                    "properties": {
                                        "content": {
                                            "type": "string"
                                        }
                                    }
                                }
                            ]
                        }
                    },
                    "400": {
                        "description": "BAD REQUEST",
                        "schema": {
                            "allOf": [
                                {
                                    "$ref": "#/definitions/http.Response"
                                },
                                {
                                    "type": "object",
                                    "properties": {
                                        "content": {
                                            "type": "string"
                                        }
                                    }
                                }
                            ]
                        }
                    },
                    "404": {
                        "description": "NOT FOUND",
                        "schema": {
                            "allOf": [
                                {
                                    "$ref": "#/definitions/http.Response"
                                },
                                {
                                    "type": "object",
                                    "properties": {
                                        "content": {
                                            "type": "string"
                                        }
                                    }
                                }
                            ]
                        }
                    },
                    "409": {
                        "description": "CONFLICT",
                        "schema": {
                            "allOf": [
                                {
                                    "$ref": "#/definitions/http.Response"
                                },
                                {
                                    "type": "object",
                                    "properties": {
                                        "content": {
                                            "type": "string"
                                        }
                                    }
                                }
                            ]
                        }
                    },
                    "500": {
                        "description": "INTERNAL SERVER ERROR",
                        "schema": {
                            "allOf": [
                                {
                                    "$ref": "#/definitions/http.Response"
                                },
                                {
                                    "type": "object",
                                    "properties": {
                                        "content": {
                                            "type": "string"
                                        }
                                    }
                                }
                            ]
                        }
                    }
                }
            }
        },
        "/api/companies/{companyID}/repositories/{repositoryID}/roles/{accountID}": {
            "delete": {
                "security": [
                    {
                        "ApiKeyAuth": []
                    }
                ],
                "description": "remove user from repository!",
                "consumes": [
                    "application/json"
                ],
                "produces": [
                    "application/json"
                ],
                "tags": [
                    "Repositories"
                ],
                "operationId": "remove-user-repository",
                "parameters": [
                    {
                        "type": "string",
                        "description": "companyID of the company",
                        "name": "companyID",
                        "in": "path",
                        "required": true
                    },
                    {
                        "type": "string",
                        "description": "repositoryID of the repository",
                        "name": "repositoryID",
                        "in": "path",
                        "required": true
                    },
                    {
                        "type": "string",
                        "description": "accountID of the account",
                        "name": "accountID",
                        "in": "path",
                        "required": true
                    }
                ],
                "responses": {
                    "204": {
                        "description": "NO CONTENT",
                        "schema": {
                            "allOf": [
                                {
                                    "$ref": "#/definitions/http.Response"
                                },
                                {
                                    "type": "object",
                                    "properties": {
                                        "content": {
                                            "type": "string"
                                        }
                                    }
                                }
                            ]
                        }
                    },
                    "400": {
                        "description": "BAD REQUEST",
                        "schema": {
                            "allOf": [
                                {
                                    "$ref": "#/definitions/http.Response"
                                },
                                {
                                    "type": "object",
                                    "properties": {
                                        "content": {
                                            "type": "string"
                                        }
                                    }
                                }
                            ]
                        }
                    },
                    "404": {
                        "description": "NOT FOUND",
                        "schema": {
                            "allOf": [
                                {
                                    "$ref": "#/definitions/http.Response"
                                },
                                {
                                    "type": "object",
                                    "properties": {
                                        "content": {
                                            "type": "string"
                                        }
                                    }
                                }
                            ]
                        }
                    },
                    "500": {
                        "description": "INTERNAL SERVER ERROR",
                        "schema": {
                            "allOf": [
                                {
                                    "$ref": "#/definitions/http.Response"
                                },
                                {
                                    "type": "object",
                                    "properties": {
                                        "content": {
                                            "type": "string"
                                        }
                                    }
                                }
                            ]
                        }
                    }
                }
            },
            "patch": {
                "security": [
                    {
                        "ApiKeyAuth": []
                    }
                ],
                "description": "update account repository!",
                "consumes": [
                    "application/json"
                ],
                "produces": [
                    "application/json"
                ],
                "tags": [
                    "Repositories"
                ],
                "operationId": "update-account-repository",
                "parameters": [
                    {
                        "description": "account repository info",
                        "name": "AccountRepository",
                        "in": "body",
                        "required": true,
                        "schema": {
                            "$ref": "#/definitions/roles.AccountRepository"
                        }
                    },
                    {
                        "type": "string",
                        "description": "companyID of the repository",
                        "name": "companyID",
                        "in": "path",
                        "required": true
                    },
                    {
                        "type": "string",
                        "description": "repositoryID of the repository",
                        "name": "repositoryID",
                        "in": "path",
                        "required": true
                    },
                    {
                        "type": "string",
                        "description": "accountID of the repository",
                        "name": "accountID",
                        "in": "path",
                        "required": true
                    }
                ],
                "responses": {
                    "204": {
                        "description": "NO CONTENT",
                        "schema": {
                            "allOf": [
                                {
                                    "$ref": "#/definitions/http.Response"
                                },
                                {
                                    "type": "object",
                                    "properties": {
                                        "content": {
                                            "type": "string"
                                        }
                                    }
                                }
                            ]
                        }
                    },
                    "400": {
                        "description": "BAD REQUEST",
                        "schema": {
                            "allOf": [
                                {
                                    "$ref": "#/definitions/http.Response"
                                },
                                {
                                    "type": "object",
                                    "properties": {
                                        "content": {
                                            "type": "string"
                                        }
                                    }
                                }
                            ]
                        }
                    },
                    "404": {
                        "description": "NOT FOUND",
                        "schema": {
                            "allOf": [
                                {
                                    "$ref": "#/definitions/http.Response"
                                },
                                {
                                    "type": "object",
                                    "properties": {
                                        "content": {
                                            "type": "string"
                                        }
                                    }
                                }
                            ]
                        }
                    },
                    "500": {
                        "description": "INTERNAL SERVER ERROR",
                        "schema": {
                            "allOf": [
                                {
                                    "$ref": "#/definitions/http.Response"
                                },
                                {
                                    "type": "object",
                                    "properties": {
                                        "content": {
                                            "type": "string"
                                        }
                                    }
                                }
                            ]
                        }
                    }
                }
            }
        },
        "/api/companies/{companyID}/roles": {
            "get": {
                "security": [
                    {
                        "ApiKeyAuth": []
                    }
                ],
                "description": "get all accounts in a company!",
                "consumes": [
                    "application/json"
                ],
                "produces": [
                    "application/json"
                ],
                "tags": [
                    "Companies"
                ],
                "operationId": "get-company-accounts",
                "parameters": [
                    {
                        "type": "string",
                        "description": "companyID of the company",
                        "name": "companyID",
                        "in": "path",
                        "required": true
                    }
                ],
                "responses": {
                    "200": {
                        "description": "OK",
                        "schema": {
                            "allOf": [
                                {
                                    "$ref": "#/definitions/http.Response"
                                },
                                {
                                    "type": "object",
                                    "properties": {
                                        "content": {
                                            "type": "string"
                                        }
                                    }
                                }
                            ]
                        }
                    },
                    "400": {
                        "description": "BAD REQUEST",
                        "schema": {
                            "allOf": [
                                {
                                    "$ref": "#/definitions/http.Response"
                                },
                                {
                                    "type": "object",
                                    "properties": {
                                        "content": {
                                            "type": "string"
                                        }
                                    }
                                }
                            ]
                        }
                    },
                    "500": {
                        "description": "INTERNAL SERVER ERROR",
                        "schema": {
                            "allOf": [
                                {
                                    "$ref": "#/definitions/http.Response"
                                },
                                {
                                    "type": "object",
                                    "properties": {
                                        "content": {
                                            "type": "string"
                                        }
                                    }
                                }
                            ]
                        }
                    }
                }
            },
            "post": {
                "security": [
                    {
                        "ApiKeyAuth": []
                    }
                ],
                "description": "invite user to company!",
                "consumes": [
                    "application/json"
                ],
                "produces": [
                    "application/json"
                ],
                "tags": [
                    "Companies"
                ],
                "operationId": "invite-user",
                "parameters": [
                    {
                        "description": "invite user info",
                        "name": "InviteUser",
                        "in": "body",
                        "required": true,
                        "schema": {
                            "$ref": "#/definitions/account.InviteUser"
                        }
                    },
                    {
                        "type": "string",
                        "description": "companyID of the company",
                        "name": "companyID",
                        "in": "path",
                        "required": true
                    }
                ],
                "responses": {
                    "200": {
                        "description": "OK",
                        "schema": {
                            "allOf": [
                                {
                                    "$ref": "#/definitions/http.Response"
                                },
                                {
                                    "type": "object",
                                    "properties": {
                                        "content": {
                                            "type": "string"
                                        }
                                    }
                                }
                            ]
                        }
                    },
                    "400": {
                        "description": "BAD REQUEST",
                        "schema": {
                            "allOf": [
                                {
                                    "$ref": "#/definitions/http.Response"
                                },
                                {
                                    "type": "object",
                                    "properties": {
                                        "content": {
                                            "type": "string"
                                        }
                                    }
                                }
                            ]
                        }
                    },
                    "404": {
                        "description": "NOT FOUND",
                        "schema": {
                            "allOf": [
                                {
                                    "$ref": "#/definitions/http.Response"
                                },
                                {
                                    "type": "object",
                                    "properties": {
                                        "content": {
                                            "type": "string"
                                        }
                                    }
                                }
                            ]
                        }
                    },
                    "409": {
                        "description": "CONFLICT",
                        "schema": {
                            "allOf": [
                                {
                                    "$ref": "#/definitions/http.Response"
                                },
                                {
                                    "type": "object",
                                    "properties": {
                                        "content": {
                                            "type": "string"
                                        }
                                    }
                                }
                            ]
                        }
                    },
                    "500": {
                        "description": "INTERNAL SERVER ERROR",
                        "schema": {
                            "allOf": [
                                {
                                    "$ref": "#/definitions/http.Response"
                                },
                                {
                                    "type": "object",
                                    "properties": {
                                        "content": {
                                            "type": "string"
                                        }
                                    }
                                }
                            ]
                        }
                    }
                }
            }
        },
        "/api/companies/{companyID}/roles/{accountID}": {
            "delete": {
                "security": [
                    {
                        "ApiKeyAuth": []
                    }
                ],
                "description": "remove user from company!",
                "consumes": [
                    "application/json"
                ],
                "produces": [
                    "application/json"
                ],
                "tags": [
                    "Companies"
                ],
                "operationId": "remove-user",
                "parameters": [
                    {
                        "type": "string",
                        "description": "companyID of the company",
                        "name": "companyID",
                        "in": "path",
                        "required": true
                    },
                    {
                        "type": "string",
                        "description": "accountID of the account",
                        "name": "accountID",
                        "in": "path",
                        "required": true
                    }
                ],
                "responses": {
                    "204": {
                        "description": "NO CONTENT",
                        "schema": {
                            "allOf": [
                                {
                                    "$ref": "#/definitions/http.Response"
                                },
                                {
                                    "type": "object",
                                    "properties": {
                                        "content": {
                                            "type": "string"
                                        }
                                    }
                                }
                            ]
                        }
                    },
                    "400": {
                        "description": "BAD REQUEST",
                        "schema": {
                            "allOf": [
                                {
                                    "$ref": "#/definitions/http.Response"
                                },
                                {
                                    "type": "object",
                                    "properties": {
                                        "content": {
                                            "type": "string"
                                        }
                                    }
                                }
                            ]
                        }
                    },
                    "404": {
                        "description": "NOT FOUND",
                        "schema": {
                            "allOf": [
                                {
                                    "$ref": "#/definitions/http.Response"
                                },
                                {
                                    "type": "object",
                                    "properties": {
                                        "content": {
                                            "type": "string"
                                        }
                                    }
                                }
                            ]
                        }
                    },
                    "500": {
                        "description": "INTERNAL SERVER ERROR",
                        "schema": {
                            "allOf": [
                                {
                                    "$ref": "#/definitions/http.Response"
                                },
                                {
                                    "type": "object",
                                    "properties": {
                                        "content": {
                                            "type": "string"
                                        }
                                    }
                                }
                            ]
                        }
                    }
                }
            },
            "patch": {
                "security": [
                    {
                        "ApiKeyAuth": []
                    }
                ],
                "description": "update account company!",
                "consumes": [
                    "application/json"
                ],
                "produces": [
                    "application/json"
                ],
                "tags": [
                    "Companies"
                ],
                "operationId": "update-account-company",
                "parameters": [
                    {
                        "description": "account company info",
                        "name": "AccountCompany",
                        "in": "body",
                        "required": true,
                        "schema": {
                            "$ref": "#/definitions/roles.AccountCompany"
                        }
                    },
                    {
                        "type": "string",
                        "description": "companyID of the company",
                        "name": "companyID",
                        "in": "path",
                        "required": true
                    },
                    {
                        "type": "string",
                        "description": "accountID of the account",
                        "name": "accountID",
                        "in": "path",
                        "required": true
                    }
                ],
                "responses": {
                    "200": {
                        "description": "OK",
                        "schema": {
                            "allOf": [
                                {
                                    "$ref": "#/definitions/http.Response"
                                },
                                {
                                    "type": "object",
                                    "properties": {
                                        "content": {
                                            "type": "string"
                                        }
                                    }
                                }
                            ]
                        }
                    },
                    "400": {
                        "description": "BAD REQUEST",
                        "schema": {
                            "allOf": [
                                {
                                    "$ref": "#/definitions/http.Response"
                                },
                                {
                                    "type": "object",
                                    "properties": {
                                        "content": {
                                            "type": "string"
                                        }
                                    }
                                }
                            ]
                        }
                    },
                    "500": {
                        "description": "INTERNAL SERVER ERROR",
                        "schema": {
                            "allOf": [
                                {
                                    "$ref": "#/definitions/http.Response"
                                },
                                {
                                    "type": "object",
                                    "properties": {
                                        "content": {
                                            "type": "string"
                                        }
                                    }
                                }
                            ]
                        }
                    }
                }
            }
        },
        "/api/health": {
            "get": {
                "description": "Check if Health of service it's OK!",
                "consumes": [
                    "application/json"
                ],
                "produces": [
                    "application/json"
                ],
                "tags": [
                    "Health"
                ],
                "operationId": "health",
                "responses": {
                    "200": {
                        "description": "OK",
                        "schema": {
                            "allOf": [
                                {
                                    "$ref": "#/definitions/http.Response"
                                },
                                {
                                    "type": "object",
                                    "properties": {
                                        "content": {
                                            "type": "string"
                                        }
                                    }
                                }
                            ]
                        }
                    },
                    "500": {
                        "description": "INTERNAL SERVER ERROR",
                        "schema": {
                            "allOf": [
                                {
                                    "$ref": "#/definitions/http.Response"
                                },
                                {
                                    "type": "object",
                                    "properties": {
                                        "content": {
                                            "type": "string"
                                        }
                                    }
                                }
                            ]
                        }
                    }
                }
            }
        }
    },
    "definitions": {
        "account.Company": {
            "type": "object",
            "properties": {
                "description": {
                    "type": "string"
                },
                "name": {
                    "type": "string"
                }
            }
        },
        "account.CreateAccount": {
            "type": "object",
            "properties": {
                "email": {
                    "type": "string"
                },
                "password": {
                    "type": "string"
                },
                "username": {
                    "type": "string"
                }
            }
        },
        "account.EmailData": {
            "type": "object",
            "properties": {
                "email": {
                    "type": "string"
                }
            }
        },
        "account.InviteUser": {
            "type": "object",
            "properties": {
                "email": {
                    "type": "string"
                },
                "role": {
                    "type": "string"
                }
            }
        },
        "account.KeycloakToken": {
            "type": "object",
            "properties": {
                "accessToken": {
                    "type": "string"
                }
            }
        },
        "account.LoginData": {
            "type": "object",
            "properties": {
                "email": {
                    "type": "string"
                },
                "password": {
                    "type": "string"
                }
            }
        },
        "account.Repository": {
            "type": "object",
            "properties": {
                "description": {
                    "type": "string"
                },
                "name": {
                    "type": "string"
                }
            }
        },
        "account.ResetCodeData": {
            "type": "object",
            "properties": {
                "code": {
                    "type": "string"
                },
                "email": {
                    "type": "string"
                }
            }
        },
        "account.ValidateUnique": {
            "type": "object",
            "properties": {
                "email": {
                    "type": "string"
                },
                "username": {
                    "type": "string"
                }
            }
        },
        "http.Response": {
            "type": "object",
            "properties": {
                "code": {
                    "type": "integer"
                },
                "content": {
                    "type": "object"
                },
                "status": {
                    "type": "string"
                }
            }
        },
        "roles.AccountCompany": {
            "type": "object",
            "properties": {
                "role": {
                    "type": "string"
                }
            }
        },
        "roles.AccountRepository": {
            "type": "object",
            "properties": {
                "role": {
                    "type": "string"
                }
            }
        }
    },
    "securityDefinitions": {
        "ApiKeyAuth": {
            "type": "apiKey",
            "name": "Authorization",
            "in": "header"
        }
    }
}<|MERGE_RESOLUTION|>--- conflicted
+++ resolved
@@ -198,11 +198,6 @@
                 }
             }
         },
-<<<<<<< HEAD
-        "/api/account/create-account-from-keycloak": {
-            "post": {
-                "description": "Create a new account with keycloak data!",
-=======
         "/api/account/delete": {
             "delete": {
                 "security": [
@@ -211,7 +206,6 @@
                     }
                 ],
                 "description": "Delete account and all permissions!",
->>>>>>> 5fb9e93b
                 "consumes": [
                     "application/json"
                 ],
@@ -221,62 +215,28 @@
                 "tags": [
                     "Account"
                 ],
-<<<<<<< HEAD
-                "operationId": "create-account-keycloak",
-                "parameters": [
-                    {
-                        "description": "keycloak token info",
-                        "name": "KeycloakToken",
-                        "in": "body",
-                        "required": true,
-                        "schema": {
-                            "$ref": "#/definitions/account.KeycloakToken"
-                        }
-                    }
-                ],
-                "responses": {
-                    "200": {
-                        "description": "STATUS OK",
-                        "schema": {
-                            "allOf": [
-                                {
-                                    "$ref": "#/definitions/http.Response"
-                                },
-                                {
-                                    "type": "object",
-                                    "properties": {
-                                        "content": {
-                                            "type": "string"
-                                        }
-                                    }
-                                }
-                            ]
-                        }
-                    },
-=======
                 "operationId": "delete-account",
                 "responses": {
->>>>>>> 5fb9e93b
-                    "201": {
-                        "description": "STATUS CREATED",
-                        "schema": {
-                            "allOf": [
-                                {
-                                    "$ref": "#/definitions/http.Response"
-                                },
-                                {
-                                    "type": "object",
-                                    "properties": {
-                                        "content": {
-                                            "type": "string"
-                                        }
-                                    }
-                                }
-                            ]
-                        }
-                    },
-                    "400": {
-                        "description": "BAD REQUEST",
+                    "204": {
+                        "description": "NO CONTENT",
+                        "schema": {
+                            "allOf": [
+                                {
+                                    "$ref": "#/definitions/http.Response"
+                                },
+                                {
+                                    "type": "object",
+                                    "properties": {
+                                        "content": {
+                                            "type": "string"
+                                        }
+                                    }
+                                }
+                            ]
+                        }
+                    },
+                    "401": {
+                        "description": "UNAUTHORIZED",
                         "schema": {
                             "allOf": [
                                 {
@@ -2879,14 +2839,6 @@
                 }
             }
         },
-        "account.KeycloakToken": {
-            "type": "object",
-            "properties": {
-                "accessToken": {
-                    "type": "string"
-                }
-            }
-        },
         "account.LoginData": {
             "type": "object",
             "properties": {
