--- conflicted
+++ resolved
@@ -860,8 +860,6 @@
 		assert.Equal(t, errorsEnum.ErrorEmailAlreadyInUse, err)
 	})
 }
-<<<<<<< HEAD
-=======
 
 func TestDeleteAccount(t *testing.T) {
 	t.Run("should success delete account", func(t *testing.T) {
@@ -905,5 +903,4 @@
 		assert.Error(t, err)
 		assert.Equal(t, errors.New("test"), err)
 	})
-}
->>>>>>> 5fb9e93b
+}