--- conflicted
+++ resolved
@@ -44,11 +44,8 @@
 	appConfig           *app.Config
 }
 
-<<<<<<< HEAD
-func NewAuthController(postgresRead relational.InterfaceRead, postgresWrite relational.InterfaceWrite) IController {
-=======
-func NewAuthController(postgresRead relational.InterfaceRead, appConfig *app.Config) IController {
->>>>>>> 25c2b642
+func NewAuthController(
+	postgresRead relational.InterfaceRead, postgresWrite relational.InterfaceWrite, appConfig *app.Config) IController {
 	return &Controller{
 		appConfig:           appConfig,
 		horusAuthService:    horusecService.NewHorusAuthService(postgresRead),
@@ -94,7 +91,7 @@
 }
 
 func (c *Controller) getAuthorizationType() authEnums.AuthorizationType {
-	return authEnums.GetAuthTypeByString(c.appConfig.GetAuthType())
+	return c.appConfig.GetAuthType()
 }
 
 func (c *Controller) GetAccountIDByAuthType(token string) (uuid.UUID, error) {
