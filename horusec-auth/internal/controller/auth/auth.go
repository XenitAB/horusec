--- conflicted
+++ resolved
@@ -27,12 +27,8 @@
 type IController interface {
 	AuthByType(credentials *authEntities.Credentials, authorizationType authEnums.AuthorizationType) (interface{}, error)
 	AuthorizeByType(authorizationData *authEntities.AuthorizationData,
-<<<<<<< HEAD
-		authorizationType authEnums.AuthorizationType) (interface{}, error)
+		authorizationType authEnums.AuthorizationType) (bool, error)
 	GetAuthTypes() []authEnums.AuthorizationType
-=======
-		authorizationType authEnums.AuthorizationType) (bool, error)
->>>>>>> 0d72cfe7
 }
 
 type Controller struct {
@@ -72,14 +68,10 @@
 		return false, errors.ErrorUnauthorized
 	}
 
-<<<<<<< HEAD
-	return nil, nil
+	return false, errors.ErrorUnauthorized
 }
 
 func (c *Controller) GetAuthTypes() []authEnums.AuthorizationType {
 	var authType authEnums.AuthorizationType
 	return authType.Values()
-=======
-	return false, errors.ErrorUnauthorized
->>>>>>> 0d72cfe7
 }