--- conflicted
+++ resolved
@@ -35,15 +35,9 @@
 func TestNewAuthController(t *testing.T) {
 	t.Run("should success create a new controller", func(t *testing.T) {
 		mockRead := &relational.MockRead{}
-<<<<<<< HEAD
 		mockWrite := &relational.MockWrite{}
 
-		controller := NewAuthController(mockRead, mockWrite)
-=======
-		appConfig := &app.Config{}
-
-		controller := NewAuthController(mockRead, appConfig)
->>>>>>> 25c2b642
+		controller := NewAuthController(mockRead, mockWrite, app.NewConfig())
 
 		assert.NotNil(t, controller)
 	})
@@ -56,7 +50,7 @@
 		mockService.On("Authenticate").Return("success", nil)
 
 		controller := Controller{
-			appConfig:           &app.Config{AuthType: authEnums.Horusec.ToString()},
+			appConfig:           &app.Config{AuthType: authEnums.Horusec},
 			horusAuthService:    mockService,
 			keycloakAuthService: mockService,
 		}
@@ -73,7 +67,7 @@
 		mockService.On("Authenticate").Return("success", nil)
 
 		controller := Controller{
-			appConfig:           &app.Config{AuthType: authEnums.Keycloak.ToString()},
+			appConfig:           &app.Config{AuthType: authEnums.Keycloak},
 			horusAuthService:    mockService,
 			keycloakAuthService: mockService,
 		}
@@ -90,13 +84,8 @@
 		mockService.On("Authenticate").Return("success", nil)
 
 		controller := Controller{
-<<<<<<< HEAD
 			ldapAuthService: mockService,
-=======
-			appConfig:           &app.Config{AuthType: authEnums.Ldap.ToString()},
-			horusAuthService:    mockService,
-			keycloakAuthService: mockService,
->>>>>>> 25c2b642
+			appConfig:       &app.Config{AuthType: authEnums.Ldap},
 		}
 
 		result, err := controller.AuthByType(&authEntities.Credentials{})
@@ -131,7 +120,7 @@
 		mockService.On("IsAuthorized").Return(true, nil)
 
 		controller := Controller{
-			appConfig:           &app.Config{AuthType: authEnums.Horusec.ToString()},
+			appConfig:           &app.Config{AuthType: authEnums.Horusec},
 			horusAuthService:    mockService,
 			keycloakAuthService: mockService,
 		}
@@ -148,7 +137,7 @@
 		mockService.On("IsAuthorized").Return(true, nil)
 
 		controller := Controller{
-			appConfig:           &app.Config{AuthType: authEnums.Keycloak.ToString()},
+			appConfig:           &app.Config{AuthType: authEnums.Keycloak},
 			horusAuthService:    mockService,
 			keycloakAuthService: mockService,
 		}
@@ -165,13 +154,10 @@
 		mockService.On("IsAuthorized").Return(true, nil)
 
 		controller := Controller{
-<<<<<<< HEAD
 			ldapAuthService: mockService,
-=======
-			appConfig:           &app.Config{AuthType: authEnums.Ldap.ToString()},
-			horusAuthService:    mockService,
-			keycloakAuthService: mockService,
->>>>>>> 25c2b642
+			appConfig: &app.Config{
+				AuthType: authEnums.Ldap,
+			},
 		}
 
 		result, err := controller.AuthorizeByType(&authEntities.AuthorizationData{})
@@ -205,7 +191,7 @@
 	t.Run("Should return default authentication type", func(t *testing.T) {
 		mockService := &services.MockAuthService{}
 		controller := Controller{
-			appConfig:           &app.Config{AuthType: authEnums.Horusec.ToString()},
+			appConfig:           &app.Config{AuthType: authEnums.Horusec},
 			horusAuthService:    mockService,
 			keycloakAuthService: mockService,
 		}
@@ -228,7 +214,7 @@
 		mockService := &services.MockAuthService{}
 
 		controller := Controller{
-			appConfig:           &app.Config{AuthType: authEnums.Horusec.ToString()},
+			appConfig:           &app.Config{AuthType: authEnums.Horusec},
 			horusAuthService:    mockService,
 			keycloakAuthService: mockService,
 		}
@@ -254,7 +240,7 @@
 		keycloakMock.On("GetAccountIDByJWTToken").Return(uuid.New(), nil)
 
 		controller := Controller{
-			appConfig:           &app.Config{AuthType: authEnums.Keycloak.ToString()},
+			appConfig:           &app.Config{AuthType: authEnums.Keycloak},
 			horusAuthService:    mockService,
 			keycloakAuthService: mockService,
 			keycloak:            keycloakMock,
@@ -278,7 +264,7 @@
 		mockService := &services.MockAuthService{}
 
 		controller := Controller{
-			appConfig:           &app.Config{AuthType: authEnums.Ldap.ToString()},
+			appConfig:           &app.Config{AuthType: authEnums.Ldap},
 			horusAuthService:    mockService,
 			keycloakAuthService: mockService,
 		}
