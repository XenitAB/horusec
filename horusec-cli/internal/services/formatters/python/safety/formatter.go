// Copyright 2020 ZUP IT SERVICOS EM TECNOLOGIA E INOVACAO SA
//
// Licensed under the Apache License, Version 2.0 (the "License");
// you may not use this file except in compliance with the License.
// You may obtain a copy of the License at
//
//     http://www.apache.org/licenses/LICENSE-2.0
//
// Unless required by applicable law or agreed to in writing, software
// distributed under the License is distributed on an "AS IS" BASIS,
// WITHOUT WARRANTIES OR CONDITIONS OF ANY KIND, either express or implied.
// See the License for the specific language governing permissions and
// limitations under the License.

package safety

import (
	"bufio"
	"errors"
	"fmt"
	"os"
	"strconv"
	"strings"

	"github.com/ZupIT/horusec/development-kit/pkg/entities/analyser/python"
	"github.com/ZupIT/horusec/development-kit/pkg/entities/horusec"
	"github.com/ZupIT/horusec/development-kit/pkg/enums/languages"
	"github.com/ZupIT/horusec/development-kit/pkg/enums/severity"
	"github.com/ZupIT/horusec/development-kit/pkg/enums/tools"
	fileUtil "github.com/ZupIT/horusec/development-kit/pkg/utils/file"
	jsonUtils "github.com/ZupIT/horusec/development-kit/pkg/utils/json"
	"github.com/ZupIT/horusec/development-kit/pkg/utils/logger"
	dockerEntities "github.com/ZupIT/horusec/horusec-cli/internal/entities/docker"
	"github.com/ZupIT/horusec/horusec-cli/internal/helpers/messages"
	"github.com/ZupIT/horusec/horusec-cli/internal/services/formatters"
	vulnhash "github.com/ZupIT/horusec/horusec-cli/internal/utils/vuln_hash"
)

type Formatter struct {
	formatters.IService
}

func NewFormatter(service formatters.IService) formatters.IFormatter {
	return &Formatter{
		service,
	}
}

func (f *Formatter) StartAnalysis(projectSubPath string) {
	err := f.startSafetyAnalysis(projectSubPath)
	f.LogAnalysisError(err, tools.Safety, projectSubPath)
	f.SetLanguageIsFinished()
}

func (f *Formatter) startSafetyAnalysis(projectSubPath string) error {
	f.LogDebugWithReplace(messages.MsgDebugToolStartAnalysis, tools.Safety)

	output, err := f.ExecuteContainer(f.getAnalysisData(projectSubPath))
	if err != nil {
		f.SetAnalysisError(err)
		return err
	}

	f.parseOutput(output)
	f.LogDebugWithReplace(messages.MsgDebugToolFinishAnalysis, tools.Safety)
	return nil
}

func (f *Formatter) getAnalysisData(projectSubPath string) *dockerEntities.AnalysisData {
	return &dockerEntities.AnalysisData{
		Image: ImageName,
		Tag:   ImageTag,
		CMD: f.AddWorkDirInCmd(ImageCmd,
<<<<<<< HEAD
			fileUtil.GetSubPathByExtension(f.GetConfigProjectPath(), projectSubPath, "requirements.txt")),
=======
			fileUtil.GetSubPathByExtension(f.GetConfigProjectPath(), projectSubPath, "requirements.txt"), tools.Safety),
>>>>>>> adf64426
		Language: languages.Python,
	}
}

func (f *Formatter) parseOutput(output string) {
	if output == "" {
		logger.LogDebugWithLevel(messages.MsgDebugOutputEmpty, logger.DebugLevel,
			map[string]interface{}{"tool": tools.Safety.ToString()})
		return
	}
	if len(output) >= 19 && strings.EqualFold(output[:19], "ERROR_REQ_NOT_FOUND") {
		f.GetAnalysis().SetAnalysisError(errors.New(messages.MsgErrorNotFoundRequirementsTxt))
		output = ""
	}
	safetyOutput, err := f.parseOutputToSafetyOutput(output)
	if err != nil {
		return
	}
	f.setSafetyOutPutInHorusecAnalysis(safetyOutput.Issues)
}

func (f *Formatter) parseOutputToSafetyOutput(output string) (safetyOutput python.SafetyOutput, err error) {
	err = jsonUtils.ConvertStringToOutput(output, &safetyOutput)
	logger.LogErrorWithLevel(f.GetAnalysisIDErrorMessage(tools.Safety, output), err, logger.ErrorLevel)
	return safetyOutput, err
}

func (f *Formatter) setSafetyOutPutInHorusecAnalysis(issues []python.SafetyIssues) {
	for index := range issues {
		vulnerability := f.setupVulnerabilitiesSeveritiesSafety(issues, index)
		f.GetAnalysis().Vulnerabilities = append(f.GetAnalysis().Vulnerabilities, *vulnerability)
	}
}

func (f *Formatter) setupVulnerabilitiesSeveritiesSafety(
	issues []python.SafetyIssues, index int) *horusec.Vulnerability {
	lineContent := fmt.Sprintf("%s=%s", issues[index].Dependency, issues[index].InstalledVersion)

	vulnerabilitySeverity := f.getDefaultVulnerabilitySeverityInSafety()
	vulnerabilitySeverity.Details = issues[index].Description
	vulnerabilitySeverity.Code = f.GetCodeWithMaxCharacters(issues[index].Dependency, 0)
	vulnerabilitySeverity.Line = f.getVulnerabilityLineByName(lineContent, vulnerabilitySeverity.File)

	// Set vulnerabilitySeverity.VulnHash value
	vulnerabilitySeverity = vulnhash.Bind(vulnerabilitySeverity)

	return f.setCommitAuthor(vulnerabilitySeverity)
}

func (f *Formatter) setCommitAuthor(vulnerability *horusec.Vulnerability) *horusec.Vulnerability {
	commitAuthor := f.GetCommitAuthor(vulnerability.Line, vulnerability.File)

	vulnerability.CommitAuthor = commitAuthor.Author
	vulnerability.CommitHash = commitAuthor.CommitHash
	vulnerability.CommitDate = commitAuthor.Date
	vulnerability.CommitEmail = commitAuthor.Email
	vulnerability.CommitMessage = commitAuthor.Message

	return vulnerability
}

func (f *Formatter) getVulnerabilityLineByName(line, file string) string {
	path := fmt.Sprintf("%s/%s", f.GetConfigProjectPath(), file)
	fileOpened, err := os.Open(path)
	if err != nil {
		return "-"
	}

	defer func() {
		logger.LogErrorWithLevel(messages.MsgErrorDeferFileClose, fileOpened.Close(), logger.ErrorLevel)
	}()
	scanner := bufio.NewScanner(fileOpened)
	return f.getLine(line, scanner)
}

func (f *Formatter) getLine(name string, scanner *bufio.Scanner) string {
	line := 1
	for scanner.Scan() {
		if strings.Contains(strings.ToLower(scanner.Text()), strings.ToLower(name)) {
			return strconv.Itoa(line)
		}

		line++
	}

	return "-"
}

func (f *Formatter) getDefaultVulnerabilitySeverityInSafety() *horusec.Vulnerability {
	vulnerabilitySeverity := &horusec.Vulnerability{}
	vulnerabilitySeverity.Language = languages.Python
	vulnerabilitySeverity.Severity = severity.Audit
	vulnerabilitySeverity.SecurityTool = tools.Safety
	vulnerabilitySeverity.Confidence = "-"
	vulnerabilitySeverity.Column = "0"
	vulnerabilitySeverity.File = "requirements.txt"
	return vulnerabilitySeverity
}<|MERGE_RESOLUTION|>--- conflicted
+++ resolved
@@ -71,11 +71,7 @@
 		Image: ImageName,
 		Tag:   ImageTag,
 		CMD: f.AddWorkDirInCmd(ImageCmd,
-<<<<<<< HEAD
-			fileUtil.GetSubPathByExtension(f.GetConfigProjectPath(), projectSubPath, "requirements.txt")),
-=======
 			fileUtil.GetSubPathByExtension(f.GetConfigProjectPath(), projectSubPath, "requirements.txt"), tools.Safety),
->>>>>>> adf64426
 		Language: languages.Python,
 	}
 }
